package infrastructure

import (
	"expo-open-ota/config"
	"expo-open-ota/internal/dashboard"
	"expo-open-ota/internal/handlers"
	"expo-open-ota/internal/metrics"
	"expo-open-ota/internal/middleware"
	"fmt"
	"github.com/gorilla/mux"
	"log"
	"net/http"
	"os"
	"path/filepath"
	"strings"
)

func HealthCheck(w http.ResponseWriter, r *http.Request) {
	w.WriteHeader(http.StatusOK)
}

func getDashboardPath() string {
	exePath, err := os.Executable()
	if err != nil {
		log.Fatalf("Error getting executable path: %v", err)
	}
	exeDir := filepath.Dir(exePath)

	if strings.Contains(exePath, "/var/folders/") || strings.Contains(exePath, "Temp") {
		workingDir, _ := os.Getwd()
<<<<<<< HEAD
		return filepath.Join(workingDir, "dashboard", "dist")
	}
	return filepath.Join(exeDir, "dashboard", "dist")
=======
		return filepath.Join(workingDir, "apps", "dashboard", "dist")
	}
	return filepath.Join(exeDir, "apps", "dashboard", "dist")
>>>>>>> e395f0e0
}

func NewRouter() *mux.Router {
	r := mux.NewRouter()
	r.Use(middleware.LoggingMiddleware)

	r.HandleFunc("/metrics", func(w http.ResponseWriter, r *http.Request) {
		metrics.PrometheusHandler().ServeHTTP(w, r)
	}).Methods(http.MethodGet)

	r.HandleFunc("/hc", HealthCheck).Methods(http.MethodGet)
	r.HandleFunc("/manifest", handlers.ManifestHandler).Methods(http.MethodGet)
	r.HandleFunc("/assets", handlers.AssetsHandler).Methods(http.MethodGet)
	r.HandleFunc("/requestUploadUrl/{BRANCH}", handlers.RequestUploadUrlHandler).Methods(http.MethodPost)
	r.HandleFunc("/uploadLocalFile", handlers.RequestUploadLocalFileHandler).Methods(http.MethodPut)
	r.HandleFunc("/markUpdateAsUploaded/{BRANCH}", handlers.MarkUpdateAsUploadedHandler).Methods(http.MethodPost)

	corsSubrouter := r.PathPrefix("/auth").Subrouter()
	corsSubrouter.HandleFunc("/login", handlers.LoginHandler).Methods(http.MethodPost)
	corsSubrouter.HandleFunc("/refreshToken", handlers.RefreshTokenHandler).Methods(http.MethodPost)

	dashboardPath := getDashboardPath()

	if dashboard.IsDashboardEnabled() {
		r.PathPrefix("/dashboard").Handler(http.HandlerFunc(func(w http.ResponseWriter, r *http.Request) {
			// Get env.js
			if r.URL.Path == "/dashboard/env.js" {
				w.Header().Set("Content-Type", "application/javascript")
				baseURL := config.GetEnv("BASE_URL")
				if baseURL == "" {
					baseURL = "http://localhost:3000"
				}
				w.Write([]byte(fmt.Sprintf("window.env = { VITE_OTA_API_URL: '%s' };", baseURL)))
				return
			}
			if r.URL.Path == "/dashboard" {
				target := "/dashboard/"
				if r.URL.RawQuery != "" {
					target += "?" + r.URL.RawQuery
				}
				http.Redirect(w, r, target, http.StatusMovedPermanently)
				return
			}
			staticExtensions := []string{".css", ".js", ".svg", ".png", ".json", ".ico"}
			for _, ext := range staticExtensions {
				if len(r.URL.Path) > len(ext) && r.URL.Path[len(r.URL.Path)-len(ext):] == ext {
					filePath := filepath.Join(dashboardPath, r.URL.Path[len("/dashboard/"):])
					fmt.Println("Serving file", filePath)
					http.ServeFile(w, r, filePath)
					return
				}
			}
			filePath := filepath.Join(dashboardPath, "index.html")
			fmt.Println("Serving file", filePath)
			http.ServeFile(w, r, filePath)
		}))
	}

	authSubrouter := r.PathPrefix("/api").Subrouter()
	authSubrouter.Use(middleware.AuthMiddleware)
	authSubrouter.HandleFunc("/settings", handlers.GetSettingsHandler).Methods(http.MethodGet)
	authSubrouter.HandleFunc("/branches", handlers.GetBranchesHandler).Methods(http.MethodGet)
	authSubrouter.HandleFunc("/branch/{BRANCH}/runtimeVersions", handlers.GetRuntimeVersionsHandler).Methods(http.MethodGet)
	authSubrouter.HandleFunc("/branch/{BRANCH}/runtimeVersion/{RUNTIME_VERSION}/updates", handlers.GetUpdatesHandler).Methods(http.MethodGet)
	return r
}<|MERGE_RESOLUTION|>--- conflicted
+++ resolved
@@ -28,15 +28,9 @@
 
 	if strings.Contains(exePath, "/var/folders/") || strings.Contains(exePath, "Temp") {
 		workingDir, _ := os.Getwd()
-<<<<<<< HEAD
-		return filepath.Join(workingDir, "dashboard", "dist")
-	}
-	return filepath.Join(exeDir, "dashboard", "dist")
-=======
 		return filepath.Join(workingDir, "apps", "dashboard", "dist")
 	}
 	return filepath.Join(exeDir, "apps", "dashboard", "dist")
->>>>>>> e395f0e0
 }
 
 func NewRouter() *mux.Router {
