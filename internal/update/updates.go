package update

import (
	"encoding/json"
	"expo-open-ota/config"
	"expo-open-ota/internal/bucket"
	cache2 "expo-open-ota/internal/cache"
	"expo-open-ota/internal/crypto"
	"expo-open-ota/internal/dashboard"
	"expo-open-ota/internal/types"
	"fmt"
	"mime"
	"net/url"
	"sort"
	"strconv"
	"strings"
	"sync"
	"time"
)

func sortUpdates(updates []types.Update) []types.Update {
	sort.Slice(updates, func(i, j int) bool {
		return updates[i].CreatedAt > updates[j].CreatedAt
	})
	return updates
}

func filterPlatformUpdates(updates []types.Update, platform string) []types.Update {
	filteredUpdates := make([]types.Update, 0)
	for _, update := range updates {
		_, platformUpdate, err := RetrieveUpdateCommitHashAndPlatform(update)
		if err == nil && platformUpdate == platform {
			filteredUpdates = append(filteredUpdates, update)
		}
	}
	return filteredUpdates
}

func GetAllUpdatesForRuntimeVersion(branch string, runtimeVersion string, platform string) ([]types.Update, error) {
	resolvedBucket := bucket.GetBucket()
	updates, errGetUpdates := resolvedBucket.GetUpdates(branch, runtimeVersion)
	if errGetUpdates != nil {
		return nil, errGetUpdates
	}
	updates = sortUpdates(filterPlatformUpdates(updates, platform))
	return updates, nil
}

func MarkUpdateAsChecked(update types.Update) error {
	cache := cache2.GetCache()
	branchesCacheKey := dashboard.ComputeGetBranchesCacheKey()
	runTimeVersionsCacheKey := dashboard.ComputeGetRuntimeVersionsCacheKey(update.Branch)
	updatesCacheKey := dashboard.ComputeGetUpdatesCacheKey(update.Branch, update.RuntimeVersion)
<<<<<<< HEAD
	cacheKeys := []string{ComputeLastUpdateCacheKey(update.Branch, update.RuntimeVersion), branchesCacheKey, runTimeVersionsCacheKey, updatesCacheKey}
=======
	_, platformUpdate, err := RetrieveUpdateCommitHashAndPlatform(update)
	if err != nil {
		return err
	}
	cacheKeys := []string{ComputeLastUpdateCacheKey(update.Branch, update.RuntimeVersion, platformUpdate), branchesCacheKey, runTimeVersionsCacheKey, updatesCacheKey}
>>>>>>> e395f0e0
	for _, cacheKey := range cacheKeys {
		cache.Delete(cacheKey)
	}
	resolvedBucket := bucket.GetBucket()
	reader := strings.NewReader(".check")
	_ = resolvedBucket.UploadFileIntoUpdate(update, ".check", reader)
	return nil
}

func IsUpdateValid(Update types.Update) bool {
	resolvedBucket := bucket.GetBucket()
	// Search for .check file in the update
	file, _ := resolvedBucket.GetFile(Update, ".check")
	if file.Reader != nil {
		defer file.Reader.Close()
		return true
	}
	return false
}

<<<<<<< HEAD
func ComputeLastUpdateCacheKey(branch string, runtimeVersion string) string {
	return fmt.Sprintf("lastUpdate:%s:%s", branch, runtimeVersion)
=======
func ComputeLastUpdateCacheKey(branch string, runtimeVersion string, platform string) string {
	return fmt.Sprintf("lastUpdate:%s:%s:%s", branch, runtimeVersion, platform)
>>>>>>> e395f0e0
}

func ComputeMetadataCacheKey(branch string, runtimeVersion string, updateId string) string {
	return fmt.Sprintf("metadata:%s:%s:%s", branch, runtimeVersion, updateId)
}

func ComputeUpdataManifestCacheKey(branch string, runtimeVersion string, updateId string, platform string) string {
	return fmt.Sprintf("manifest:%s:%s:%s:%s", branch, runtimeVersion, updateId, platform)
}

func ComputeManifestAssetCacheKey(update types.Update, assetPath string) string {
	return fmt.Sprintf("asset:%s:%s:%s:%s", update.Branch, update.RuntimeVersion, update.UpdateId, assetPath)
}

func VerifyUploadedUpdate(update types.Update) error {
	metadata, errMetadata := GetMetadata(update)
	if errMetadata != nil {
		return errMetadata
	}
	if metadata.MetadataJSON.FileMetadata.IOS.Bundle == "" && metadata.MetadataJSON.FileMetadata.Android.Bundle == "" {
		return fmt.Errorf("missing bundle path in metadata")
	}
	files := []string{}
	if metadata.MetadataJSON.FileMetadata.IOS.Bundle != "" {
		files = append(files, metadata.MetadataJSON.FileMetadata.IOS.Bundle)
		for _, asset := range metadata.MetadataJSON.FileMetadata.IOS.Assets {
			files = append(files, asset.Path)
		}
	}
	if metadata.MetadataJSON.FileMetadata.Android.Bundle != "" {
		files = append(files, metadata.MetadataJSON.FileMetadata.Android.Bundle)
		for _, asset := range metadata.MetadataJSON.FileMetadata.Android.Assets {
			files = append(files, asset.Path)
		}
	}

	resolvedBucket := bucket.GetBucket()
	for _, file := range files {
		_, err := resolvedBucket.GetFile(update, file)
		if err != nil {
			return fmt.Errorf("missing file: %s in update", file)
		}
	}
	return nil
}

func GetUpdate(branch string, runtimeVersion string, updateId string) (*types.Update, error) {
	updateIdInt64, err := strconv.ParseInt(updateId, 10, 64)
	if err != nil {
		return nil, err
	}
	return &types.Update{
		Branch:         branch,
		RuntimeVersion: runtimeVersion,
		UpdateId:       updateId,
		CreatedAt:      time.Duration(updateIdInt64) * time.Millisecond,
	}, nil
}

func AreUpdatesIdentical(update1, update2 types.Update, platform string) (bool, error) {
	metadata1, errMetadata1 := GetMetadata(update1)
	if errMetadata1 != nil {
		return false, errMetadata1
	}
	metadata2, errMetadata2 := GetMetadata(update2)
	if errMetadata2 != nil {
		return false, errMetadata2
	}
	update1Manifest, errManifest1 := ComposeUpdateManifest(&metadata1, update1, platform)
	if errManifest1 != nil {
		return false, errManifest1
	}
	update2Manifest, errManifest2 := ComposeUpdateManifest(&metadata2, update2, platform)
	if errManifest2 != nil {
		return false, errManifest2
	}
	if update1Manifest.LaunchAsset.Hash != update2Manifest.LaunchAsset.Hash {
		return false, nil
	}
	if len(update2Manifest.Assets) != len(update1Manifest.Assets) {
		return false, nil
	}
	for i, asset := range update1Manifest.Assets {
		if asset.Hash != update2Manifest.Assets[i].Hash {
			return false, nil
		}
	}
	return true, nil
}

func GetLatestUpdateBundlePathForRuntimeVersion(branch string, runtimeVersion string, platform string) (*types.Update, error) {
	cache := cache2.GetCache()
	cacheKey := fmt.Sprintf(ComputeLastUpdateCacheKey(branch, runtimeVersion, platform))
	if cachedValue := cache.Get(cacheKey); cachedValue != "" {
		var update types.Update
		err := json.Unmarshal([]byte(cachedValue), &update)
		if err != nil {
			return nil, err
		}
		return &update, nil
	}
	updates, err := GetAllUpdatesForRuntimeVersion(branch, runtimeVersion, platform)
	if err != nil {
		return nil, err
	}
	filteredUpdates := make([]types.Update, 0)
	for _, update := range updates {
		if IsUpdateValid(update) {
			filteredUpdates = append(filteredUpdates, update)
		}
	}
	if len(filteredUpdates) > 0 {
		cacheValue, err := json.Marshal(filteredUpdates[0])
		if err != nil {
			return &filteredUpdates[0], nil
		}
		ttl := 1800
		err = cache.Set(cacheKey, string(cacheValue), &ttl)
		return &filteredUpdates[0], nil
	}
	return nil, nil
}

func GetUpdateType(update types.Update) types.UpdateType {
	resolvedBucket := bucket.GetBucket()
	file, err := resolvedBucket.GetFile(update, "rollback")
	if err == nil && file.Reader != nil {
		defer file.Reader.Close()
		return types.Rollback
	}
	return types.NormalUpdate
}

func GetExpoConfig(update types.Update) (json.RawMessage, error) {
	resolvedBucket := bucket.GetBucket()
	resp, err := resolvedBucket.GetFile(update, "expoConfig.json")
	if err != nil {
		return nil, err
	}
	defer resp.Reader.Close()
	var expoConfig json.RawMessage
	err = json.NewDecoder(resp.Reader).Decode(&expoConfig)
	if err != nil {
		return nil, err
	}
	return expoConfig, nil
}

func GetMetadata(update types.Update) (types.UpdateMetadata, error) {
	metadataCacheKey := ComputeMetadataCacheKey(update.Branch, update.RuntimeVersion, update.UpdateId)
	cache := cache2.GetCache()
	if cachedValue := cache.Get(metadataCacheKey); cachedValue != "" {
		var metadata types.UpdateMetadata
		err := json.Unmarshal([]byte(cachedValue), &metadata)
		if err != nil {
			return types.UpdateMetadata{}, err
		}
		return metadata, nil
	}
	resolvedBucket := bucket.GetBucket()
	file, errFile := resolvedBucket.GetFile(update, "metadata.json")
	if errFile != nil {
		return types.UpdateMetadata{}, errFile
	}
	createdAt := file.CreatedAt
	var metadata types.UpdateMetadata
	var metadataJson types.MetadataObject
	err := json.NewDecoder(file.Reader).Decode(&metadataJson)
	defer file.Reader.Close()
	if err != nil {
		fmt.Println("error decoding metadata json:", err)
		return types.UpdateMetadata{}, err
	}

	metadata.CreatedAt = createdAt.UTC().Format("2006-01-02T15:04:05.000Z")
	metadata.MetadataJSON = metadataJson
	stringifiedMetadata, err := json.Marshal(metadata.MetadataJSON)
	if err != nil {
		return types.UpdateMetadata{}, err
	}
	hashInput := string(stringifiedMetadata) + "::" + update.Branch + "::" + update.RuntimeVersion

	id, errHash := crypto.CreateHash([]byte(hashInput), "sha256", "hex")

	if errHash != nil {
		return types.UpdateMetadata{}, errHash
	}
	metadata.ID = id
	cacheValue, err := json.Marshal(metadata)
	if err != nil {
		return metadata, nil
	}
	err = cache.Set(metadataCacheKey, string(cacheValue), nil)
	return metadata, nil
}

func BuildFinalManifestAssetUrlURL(baseURL, assetFilePath, runtimeVersion, platform string) (string, error) {
	parsedURL, err := url.Parse(baseURL)
	if err != nil {
		return "", fmt.Errorf("invalid base URL: %w", err)
	}

	query := url.Values{}
	query.Set("asset", assetFilePath)
	query.Set("runtimeVersion", runtimeVersion)
	query.Set("platform", platform)
	parsedURL.RawQuery = query.Encode()
	return parsedURL.String(), nil
}

func GetAssetEndpoint() string {
	return config.GetEnv("BASE_URL") + "/assets"
}

func shapeManifestAsset(update types.Update, asset *types.Asset, isLaunchAsset bool, platform string) (types.ManifestAsset, error) {
	cacheKey := ComputeManifestAssetCacheKey(update, asset.Path)
	cache := cache2.GetCache()
	if cachedValue := cache.Get(cacheKey); cachedValue != "" {
		var manifestAsset types.ManifestAsset
		err := json.Unmarshal([]byte(cachedValue), &manifestAsset)
		if err != nil {
			return types.ManifestAsset{}, err
		}
		return manifestAsset, nil
	}
	resolvedBucket := bucket.GetBucket()
	assetFilePath := asset.Path
	assetFile, errAssetFile := resolvedBucket.GetFile(update, asset.Path)
	if errAssetFile != nil {
		return types.ManifestAsset{}, errAssetFile
	}

	byteAsset, errAsset := bucket.ConvertReadCloserToBytes(assetFile.Reader)
	defer assetFile.Reader.Close()
	if errAsset != nil {
		return types.ManifestAsset{}, errAsset
	}
	assetHash, errHash := crypto.CreateHash(byteAsset, "sha256", "base64")
	if errHash != nil {
		return types.ManifestAsset{}, errHash
	}
	urlEncodedHash := crypto.GetBase64URLEncoding(assetHash)
	key, errKey := crypto.CreateHash(byteAsset, "md5", "hex")
	if errKey != nil {
		return types.ManifestAsset{}, errKey
	}

	keyExtensionSuffix := asset.Ext
	if isLaunchAsset {
		keyExtensionSuffix = "bundle"
	}
	keyExtensionSuffix = "." + keyExtensionSuffix
	contentType := "application/javascript"
	if isLaunchAsset {
		contentType = mime.TypeByExtension(asset.Ext)
	}
	finalUrl, errUrl := BuildFinalManifestAssetUrlURL(GetAssetEndpoint(), assetFilePath, update.RuntimeVersion, platform)
	if errUrl != nil {
		return types.ManifestAsset{}, errUrl
	}
	manifestAsset := types.ManifestAsset{
		Hash:          urlEncodedHash,
		Key:           key,
		FileExtension: keyExtensionSuffix,
		ContentType:   contentType,
		Url:           finalUrl,
	}
	cacheValue, err := json.Marshal(manifestAsset)
	if err != nil {
		return manifestAsset, nil
	}
	_ = cache.Set(cacheKey, string(cacheValue), nil)
	return manifestAsset, nil
}

<<<<<<< HEAD
func appendChannelOverrideToUrl(urlStr, channelOverride string) string {
=======
func appendChannelOverrideToUrl(urlStr string) string {
>>>>>>> e395f0e0
	parsedUrl, err := url.Parse(urlStr)
	if err != nil {
		return urlStr
	}
	query := parsedUrl.Query()
<<<<<<< HEAD
	query.Set("ow-expo-channel", channelOverride)
=======
>>>>>>> e395f0e0
	parsedUrl.RawQuery = query.Encode()
	return parsedUrl.String()
}

<<<<<<< HEAD
func AppendChannelOverrideToAsset(manifest *types.UpdateManifest, channelOverride string) {
	manifest.LaunchAsset.Url = appendChannelOverrideToUrl(manifest.LaunchAsset.Url, channelOverride)
	for i := range manifest.Assets {
		manifest.Assets[i].Url = appendChannelOverrideToUrl(manifest.Assets[i].Url, channelOverride)
	}
=======
func computeManifestMetadata(update types.Update) json.RawMessage {
	metadataMap := map[string]string{
		"branch": update.Branch,
	}

	metadataBytes, err := json.Marshal(metadataMap)
	if err != nil {
		return json.RawMessage("{}")
	}
	return json.RawMessage(metadataBytes)
>>>>>>> e395f0e0
}

func ComposeUpdateManifest(
	metadata *types.UpdateMetadata,
	update types.Update,
	platform string,
) (types.UpdateManifest, error) {
	cache := cache2.GetCache()
	cacheKey := ComputeUpdataManifestCacheKey(update.Branch, update.RuntimeVersion, update.UpdateId, platform)
	if cachedValue := cache.Get(cacheKey); cachedValue != "" {
		var manifest types.UpdateManifest
		err := json.Unmarshal([]byte(cachedValue), &manifest)
		if err != nil {
			return types.UpdateManifest{}, err
		}
		return manifest, nil
	}
	expoConfig, errConfig := GetExpoConfig(update)
	if errConfig != nil {
		return types.UpdateManifest{}, errConfig
	}

	var platformSpecificMetadata types.PlatformMetadata
	switch platform {
	case "ios":
		platformSpecificMetadata = metadata.MetadataJSON.FileMetadata.IOS
	case "android":
		platformSpecificMetadata = metadata.MetadataJSON.FileMetadata.Android
	}
	if platformSpecificMetadata.Bundle == "" {
		return types.UpdateManifest{}, fmt.Errorf("platform %s not supported", platform)
	}
	var (
		assets = make([]types.ManifestAsset, len(platformSpecificMetadata.Assets))
		errs   = make(chan error, len(platformSpecificMetadata.Assets))
		wg     sync.WaitGroup
	)

	for i, a := range platformSpecificMetadata.Assets {
		wg.Add(1)
		go func(index int, asset types.Asset) {
			defer wg.Done()
			shapedAsset, errShape := shapeManifestAsset(update, &asset, false, platform)
			if errShape != nil {
				errs <- errShape
				return
			}
			assets[index] = shapedAsset
		}(i, a)
	}

	wg.Wait()
	close(errs)

	if len(errs) > 0 {
		return types.UpdateManifest{}, <-errs
	}

	launchAsset, errShape := shapeManifestAsset(update, &types.Asset{
		Path: platformSpecificMetadata.Bundle,
		Ext:  "",
	}, true, platform)
	if errShape != nil {
		return types.UpdateManifest{}, errShape
	}

	manifest := types.UpdateManifest{
		Id:             crypto.ConvertSHA256HashToUUID(metadata.ID),
		CreatedAt:      metadata.CreatedAt,
		RunTimeVersion: update.RuntimeVersion,
		Metadata:       computeManifestMetadata(update),
		Extra: types.ExtraManifestData{
			ExpoClient: expoConfig,
			Branch:     update.Branch,
		},
		Assets:      assets,
		LaunchAsset: launchAsset,
	}
	cacheValue, err := json.Marshal(manifest)
	if err != nil {
		return manifest, nil
	}
	_ = cache.Set(cacheKey, string(cacheValue), nil)

	return manifest, nil
}

func CreateRollbackDirective(update types.Update) (types.RollbackDirective, error) {
	resolvedBucket := bucket.GetBucket()
	object, err := resolvedBucket.GetFile(update, "rollback")
	if err != nil {
		return types.RollbackDirective{}, err
	}
	commitTime := object.CreatedAt.UTC().Format("2006-01-02T15:04:05.000Z")
	defer object.Reader.Close()
	return types.RollbackDirective{
		Type: "rollBackToEmbedded",
		Parameters: types.RollbackDirectiveParameters{
			CommitTime: commitTime,
		},
	}, nil
}

func CreateNoUpdateAvailableDirective() types.NoUpdateAvailableDirective {
	return types.NoUpdateAvailableDirective{
		Type: "noUpdateAvailable",
	}
}

func RetrieveUpdateCommitHashAndPlatform(update types.Update) (string, string, error) {
	resolvedBucket := bucket.GetBucket()
	file, err := resolvedBucket.GetFile(update, "update-metadata.json")
	if err != nil {
		return "", "", err
	}
	defer file.Reader.Close()
	var metadata struct {
		Platform   string `json:"platform"`
		CommitHash string `json:"commitHash"`
	}
	err = json.NewDecoder(file.Reader).Decode(&metadata)
	if err != nil {
		return "", "", err
	}
	return metadata.CommitHash, metadata.Platform, nil
}<|MERGE_RESOLUTION|>--- conflicted
+++ resolved
@@ -51,15 +51,11 @@
 	branchesCacheKey := dashboard.ComputeGetBranchesCacheKey()
 	runTimeVersionsCacheKey := dashboard.ComputeGetRuntimeVersionsCacheKey(update.Branch)
 	updatesCacheKey := dashboard.ComputeGetUpdatesCacheKey(update.Branch, update.RuntimeVersion)
-<<<<<<< HEAD
-	cacheKeys := []string{ComputeLastUpdateCacheKey(update.Branch, update.RuntimeVersion), branchesCacheKey, runTimeVersionsCacheKey, updatesCacheKey}
-=======
 	_, platformUpdate, err := RetrieveUpdateCommitHashAndPlatform(update)
 	if err != nil {
 		return err
 	}
 	cacheKeys := []string{ComputeLastUpdateCacheKey(update.Branch, update.RuntimeVersion, platformUpdate), branchesCacheKey, runTimeVersionsCacheKey, updatesCacheKey}
->>>>>>> e395f0e0
 	for _, cacheKey := range cacheKeys {
 		cache.Delete(cacheKey)
 	}
@@ -80,13 +76,8 @@
 	return false
 }
 
-<<<<<<< HEAD
-func ComputeLastUpdateCacheKey(branch string, runtimeVersion string) string {
-	return fmt.Sprintf("lastUpdate:%s:%s", branch, runtimeVersion)
-=======
 func ComputeLastUpdateCacheKey(branch string, runtimeVersion string, platform string) string {
 	return fmt.Sprintf("lastUpdate:%s:%s:%s", branch, runtimeVersion, platform)
->>>>>>> e395f0e0
 }
 
 func ComputeMetadataCacheKey(branch string, runtimeVersion string, updateId string) string {
@@ -362,31 +353,16 @@
 	return manifestAsset, nil
 }
 
-<<<<<<< HEAD
-func appendChannelOverrideToUrl(urlStr, channelOverride string) string {
-=======
 func appendChannelOverrideToUrl(urlStr string) string {
->>>>>>> e395f0e0
 	parsedUrl, err := url.Parse(urlStr)
 	if err != nil {
 		return urlStr
 	}
 	query := parsedUrl.Query()
-<<<<<<< HEAD
-	query.Set("ow-expo-channel", channelOverride)
-=======
->>>>>>> e395f0e0
 	parsedUrl.RawQuery = query.Encode()
 	return parsedUrl.String()
 }
 
-<<<<<<< HEAD
-func AppendChannelOverrideToAsset(manifest *types.UpdateManifest, channelOverride string) {
-	manifest.LaunchAsset.Url = appendChannelOverrideToUrl(manifest.LaunchAsset.Url, channelOverride)
-	for i := range manifest.Assets {
-		manifest.Assets[i].Url = appendChannelOverrideToUrl(manifest.Assets[i].Url, channelOverride)
-	}
-=======
 func computeManifestMetadata(update types.Update) json.RawMessage {
 	metadataMap := map[string]string{
 		"branch": update.Branch,
@@ -397,7 +373,6 @@
 		return json.RawMessage("{}")
 	}
 	return json.RawMessage(metadataBytes)
->>>>>>> e395f0e0
 }
 
 func ComposeUpdateManifest(
